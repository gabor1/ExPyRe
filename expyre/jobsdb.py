import time
import sqlite3
import re
from pathlib import Path


class _SQLite3Val():
    def __init__(self, v):
        self.v = v

    def __str__(self):
        if self.v is None:
            return 'NULL'
        elif isinstance(self.v, (int, float)):
            return f"{self.v}"
        else:
            return f"'{self.v}'"


class JobsDB:
    """Database of jobs, currently implemented with sqlite.  Saves essential information
    on jobs, including local and remote id, local directory it's staged to, system
    its been submitted to, and status.
<<<<<<< HEAD
    Status may be one of: 
    * created - job has been created, but not yet submitted to run
    * submitted - job has been submitted to some queuing system
    * started - job has started running
    * succeeded - job has finished successfully, and results are available
    * failed - job has failed
    * processed - job has been processed, and results no longer need to be saved
    * cleaned - job stage dir (local and remote) has been cleaned (large files overwritten or all files wiped)
=======

    Status: created - job has been created, but not yet submitted to run
            submitted - job has been submitted to some queuing system
            started - job has started running
            succeeded - job has finished successfully, and results are available
            failed - job has failed
            died - job died without producing expected low level output
            processed - job has been processed, and results no longer need to be saved
            cleaned - job stage dir (local and remote) has been cleaned (large files overwritten or all files wiped)
>>>>>>> 670d5fc2
    """

    possible_status = ['created', 'submitted', 'started', 'succeeded', 'failed', 'died', 'processed', 'cleaned']
    status_group = {'ongoing': ['created', 'submitted', 'started'],
                    'can_produce_results': ['created', 'submitted', 'started', 'succeeded', 'died']}


    def _execute(self, cmd, retry_n=3, retry_wait=1):
        for i in range(retry_n):
            try:
                with self.db:
                    res = self.db.execute(cmd)
                return res
            except sqlite3.OperationalError as exc:
                if 'database is locked' in str(exc):
                    exc_str = f'{type(exc)} {exc}'
                    time.sleep(retry_wait)
                else:
                    raise
            except Exception as exc:
                raise

        raise RuntimeError(f'Repeatedly got {exc_str} from cmd {cmd}')


    def __init__(self, db_filename):
        """Create JobsDB obect

        Parameters
        ----------
        db_filename: str
            database file
        """
        self.db_filename = db_filename

        self.columns =      ['id',   'name', 'from_dir', 'status', 'system', 'remote_id', 'remote_status', 'creation_time', 'status_time']
        self.column_types = ['TEXT', 'TEXT', 'TEXT',     'TEXT',   'TEXT',   'TEXT',      'TEXT',          'DATE',          'DATE']
        for col_i, col in enumerate(self.columns):
            setattr(self, col+'_col', col_i)

        if Path(self.db_filename).exists():
            # just connect to existing database
            self.db = sqlite3.connect(db_filename)
            # make sure database can be minimally accessed
            try:
                _ = self._execute("SELECT * FROM jobs")
            except:
                raise RuntimeError(f"Failed to read list of jobs from existing JobsDB file {self.db_filename}")
        else:
            # connect should create the file here
            self.db = sqlite3.connect(db_filename)
            # create actual database table
            self._execute("CREATE TABLE jobs (" + ', '.join([c + ' ' + t for c, t in zip(self.columns, self.column_types)])+")")


    def add(self, id, name, from_dir, status='created', system=None, remote_id=None, remote_status=None):
        """Add a job to the DB

        Parameters
        ----------
        id: str
            unique id for job (fails if id already exists)
        name: str
            name for job
        from_dir: str/Path
            path to directory job is to run from
        status: str, default 'created'
            status of job
        system: str, optional
            system job is running on
        remote_id: str, optional
            remote id on system
        remote_status: str, optional
            remote status on system
        """
        assert status in JobsDB.possible_status

        rows = list(self._execute(f"SELECT * FROM jobs WHERE id = '{id}'"))
        if len(rows) != 0:
            raise ValueError(f"JobsDB trying to add job {id} which already exists")

        self._execute(f'INSERT into jobs(id, name, from_dir, status, system, remote_id, remote_status, creation_time, status_time) '
                      f'values ({_SQLite3Val(id)}, {_SQLite3Val(name)}, {_SQLite3Val(from_dir)}, '
                      f'{_SQLite3Val(status)}, {_SQLite3Val(system)}, {_SQLite3Val(remote_id)}, {_SQLite3Val(remote_status)}, '
                      f'{_SQLite3Val(int(time.time()))}, {_SQLite3Val(None)})')


    def remove(self, id):
        """Remove a job from the DB

        Parameters
        ----------
        id: str
            unique id of job to remove
        """
        rows = list(self._execute(f"SELECT * FROM jobs WHERE id = '{id}'"))
        if len(rows) != 1:
            raise ValueError(f"JobsDB trying to remove job {id}, found {len(rows)} such entries")

        self._execute(f"DELETE FROM jobs WHERE id = '{id}'")


    def update(self, id, /, **kwargs):
        """Update some field of job

        Parameters
        ----------
        id: str
            unique id of job to update
        from_dir, status, system, remote_id, remote_status: str
            field(s) to update
        """
        if 'status' in kwargs:
            assert kwargs['status'] in JobsDB.possible_status

        rows = list(self._execute(f"SELECT * FROM jobs WHERE id = '{id}'"))
        if len(rows) != 1:
            raise ValueError(f"JobsDB trying to update job {id}, found {len(rows)} such entries")

        if 'status' in kwargs:
            kwargs['status_time'] = int(time.time())

        self._execute("UPDATE jobs SET " +
                      ", ".join([f"{k}={_SQLite3Val(v)}" for k, v in kwargs.items()]) +
                      f" WHERE id = '{id}'")


    def jobs(self, status=None, id=None, name=None, system=None, readable=True):
        """Iterate through jobs

        Parameters
        ----------
        status: str or list(str), default None
            if not None, only report on jobs that match any status
        id: str or list(str), default None
            if present, include only jobs with id that match regexps in this list
        name: str or list(str), default None
            if present, include only jobs with name that matches regexps in this list
        system: str or list(str), default None
            if present, include only jobs with system in this list

        Returns
        -------
        Iterator of dicts: Iterator of dicts with fields for all DB columns for each job that matches selection criteria.
        """
        if isinstance(status, str):
            status = [status]
        if isinstance(id, str):
            id = [id]
        if isinstance(name, str):
            name = [name]
        if isinstance(system, str):
            system = [system]

        if status is not None:
            assert all([stat in JobsDB.possible_status or stat in JobsDB.status_group for stat in status])

        def _col_match(col_res, col_val):
            return col_res is None or any([col_val is not None and re.search('^' + col_re + '$', col_val) for col_re in col_res])

        # do selection in python, not SQL query
        for row in self._execute('SELECT * FROM jobs'):
            if (_col_match(id, row[self.id_col]) and
                _col_match(system, row[self.system_col]) and
                _col_match(name, row[self.name_col]) and
                (status is None or
                 row[self.status_col] in status or
                 any([row[self.status_col] in JobsDB.status_group.get(stat_grp, []) for stat_grp in status]))):
                row = {k: v for k, v in zip(self.columns, row)}
                if readable:
                    if row['creation_time'] is not None:
                        row['creation_time'] = time.strftime('%Y-%m-%d %X', time.localtime(row['creation_time']))
                    if row['status_time'] is not None:
                        row['status_time'] = time.strftime('%Y-%m-%d %X', time.localtime(row['status_time']))
                yield row


    def __str__(self):
        s = f'JobsDB {self.db_filename}\n' + ' '.join(self.columns)
        jobs = list(self.jobs())
        if len(jobs) > 0:
            s += ('\n--------------------\n' +
                  '\n'.join([str(j) for j in jobs]))
        s += '\n--------------------'
        return s


    def unlock(self):
        """unlocks the sqlite database"""
        # create tmp
        tmp_db_file = self.db_filename.parent / (self.db_filename.name + '.tmp')
        new_db = sqlite3.connect(tmp_db_file)

        # do backup
        with self.db:
            self.db.backup(new_db)

        # rename
        self.db.close()
        self.db_filename.rename(self.db_filename.parent / (self.db_filename.name + '.old'))
        tmp_db_file.rename(self.db_filename)

        # reinit saved pointers
        self.db = sqlite3.connect(self.db_filename)<|MERGE_RESOLUTION|>--- conflicted
+++ resolved
@@ -21,16 +21,6 @@
     """Database of jobs, currently implemented with sqlite.  Saves essential information
     on jobs, including local and remote id, local directory it's staged to, system
     its been submitted to, and status.
-<<<<<<< HEAD
-    Status may be one of: 
-    * created - job has been created, but not yet submitted to run
-    * submitted - job has been submitted to some queuing system
-    * started - job has started running
-    * succeeded - job has finished successfully, and results are available
-    * failed - job has failed
-    * processed - job has been processed, and results no longer need to be saved
-    * cleaned - job stage dir (local and remote) has been cleaned (large files overwritten or all files wiped)
-=======
 
     Status: created - job has been created, but not yet submitted to run
             submitted - job has been submitted to some queuing system
@@ -40,7 +30,6 @@
             died - job died without producing expected low level output
             processed - job has been processed, and results no longer need to be saved
             cleaned - job stage dir (local and remote) has been cleaned (large files overwritten or all files wiped)
->>>>>>> 670d5fc2
     """
 
     possible_status = ['created', 'submitted', 'started', 'succeeded', 'failed', 'died', 'processed', 'cleaned']
