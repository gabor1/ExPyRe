--- conflicted
+++ resolved
@@ -68,10 +68,7 @@
     _from_db_info: dict, optional (intended for internal use)
     	restart is from db, and dict contains special arguments: remote_id, system_name, status, stage_dir
 
-<<<<<<< HEAD
-=======
     Possible status (see JobsDB): created, submitted, started, succeeded/failed/died, processed, cleaned
->>>>>>> 670d5fc2
     """
 
     def __init__(self, name, *, input_files=[], env_vars=[], pre_run_commands=[], post_run_commands=[],
@@ -448,16 +445,11 @@
 
 
     def sync_remote_results_status(self, sync_all=True, force_sync=False, verbose=False):
-<<<<<<< HEAD
-        """Sync files associated with results from remote machine to local stage dirs
-        
-=======
         """Sync files associated with results from remote machine to local stage dirs and
         updates 'remote_status' in jobsdb.  Note that both have to happen because other
         functions assume that if remote status has been updated files have been staged back
         as well.
 
->>>>>>> 670d5fc2
         Parameters
         ----------
         sync_all: bool, default True
