--- conflicted
+++ resolved
@@ -19,7 +19,6 @@
     """
 
     def __init__(self, host, remsh_cmd=None):
-<<<<<<< HEAD
         """Create PBS object
         Parameters
         ----------
@@ -28,8 +27,6 @@
         remsh_cmd: str, default EXPYRE_RSH env var or 'ssh'
             remote shell command to use
         """
-=======
->>>>>>> 02549958
         self.host = host
         self.hold_command = ['qhold']
         self.release_command = ['qrls']
